buildSenderSDKDockerContainer:
  stage: buildDockerContainers
  image: docker:20.10.16
  services:
    - docker:20.10.16-dind
  tags:
    - fcast-instance-runner
  before_script:
    - cd sdk/sender
  script:
    - echo "$CI_REGISTRY_PASSWORD" | docker login $CI_REGISTRY -u $CI_REGISTRY_USER --password-stdin
    - docker build -t $CI_REGISTRY/videostreaming/fcast/sender-sdk-dev:latest .
    - docker push $CI_REGISTRY/videostreaming/fcast/sender-sdk-dev:latest
  when: manual

buildAndroid:
  stage: buildSenderSDK
  image: gitlab.futo.org:5050/videostreaming/fcast/sender-sdk-dev:latest
  script:
    - cargo xtask kotlin build-android-library --release --src-dir sdk/sender/out
    - cp -rf sdk/sender/out/* /artifacts/
  tags:
    - fcast-instance-runner
  artifacts:
    untracked: false
    when: on_success
    access: all
    expire_in: "3 days"
    paths:
      - sdk/sender/out/*
  when: manual

buildIos:
  stage: buildSenderSDK
  image: ghcr.io/cirruslabs/macos-ventura-xcode@sha256:3380f24929d01a7ac48a554dd242340739387822cf1cb0d96be839ef91b89daf
  tags:
    - tart-installed
  before_script:
    - brew install rustup-init protobuf
    - rustup-init -y
    - rustup target add aarch64-apple-ios-sim aarch64-apple-ios
    - source $HOME/.cargo/env
  script:
    - cargo xtask generate-ios
<<<<<<< HEAD
=======
    - cd ios-bindings
    - zip -r fcast_sender_sdk.xcframework.zip fcast_sender_sdk.xcframework
>>>>>>> 8f35b6cc
  artifacts:
    untracked: false
    when: on_success
    access: all
<<<<<<< HEAD
    expire_in: "3 days"
    paths:
      - ios-bindings/*
=======
    paths:
      - ios-bindings/fcast_sender_sdk.xcframework.zip
      - ios-bindings/uniffi/*
>>>>>>> 8f35b6cc
  when: manual

cargoHackSenderSDK:
  stage: testSDK
  image: gitlab.futo.org:5050/videostreaming/fcast/sender-sdk-dev:latest
  script:
    - cargo hack check -p fcast-sender-sdk --each-feature
  tags:
    - fcast-instance-runner
  when: manual

cargoTestSenderSDK:
  stage: testSDK
  image: gitlab.futo.org:5050/videostreaming/fcast/sender-sdk-dev:latest
  script:
    - cargo test --verbose
  tags:
    - fcast-instance-runner
  when: manual<|MERGE_RESOLUTION|>--- conflicted
+++ resolved
@@ -42,24 +42,15 @@
     - source $HOME/.cargo/env
   script:
     - cargo xtask generate-ios
-<<<<<<< HEAD
-=======
     - cd ios-bindings
     - zip -r fcast_sender_sdk.xcframework.zip fcast_sender_sdk.xcframework
->>>>>>> 8f35b6cc
   artifacts:
     untracked: false
     when: on_success
     access: all
-<<<<<<< HEAD
-    expire_in: "3 days"
-    paths:
-      - ios-bindings/*
-=======
     paths:
       - ios-bindings/fcast_sender_sdk.xcframework.zip
       - ios-bindings/uniffi/*
->>>>>>> 8f35b6cc
   when: manual
 
 cargoHackSenderSDK:
